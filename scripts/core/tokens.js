// price feeds https://docs.chain.link/docs/binance-smart-chain-addresses/
const { expandDecimals } = require("../../test/shared/utilities")

module.exports = {
  bsc: {
    btcPriceFeed: { address: "0x264990fbd0A4796A3E3d8E37C4d5F87a3aCa5Ebf" },
    ethPriceFeed: { address: "0x9ef1B8c0E4F7dc8bF5719Ea496883DC6401d5b2e" },
    bnbPriceFeed: { address: "0x0567F2323251f0Aab15c8dFb1967E4e8A7D42aeE" },
    busdPriceFeed: { address: "0xcBb98864Ef56E9042e7d2efef76141f15731B82f" },
    usdcPriceFeed: { address: "0x51597f405303C4377E36123cBc172b13269EA163" },
    usdtPriceFeed: { address: "0xB97Ad0E74fa7d920791E90258A6E2085088b4320" },
    btc: {
      name: "btc",
      address: "0x7130d2a12b9bcbfae4f2634d864a1ee1ce3ead9c",
      decimals: 18,
      priceFeed: "0x264990fbd0A4796A3E3d8E37C4d5F87a3aCa5Ebf",
      priceDecimals: 8,
      isStrictStable: false
    },
    eth: {
      name: "eth",
      address: "0x2170ed0880ac9a755fd29b2688956bd959f933f8",
      decimals: 18,
      priceFeed: "0x9ef1B8c0E4F7dc8bF5719Ea496883DC6401d5b2e",
      priceDecimals: 8,
      isStrictStable: false
    },
    bnb: {
      name: "bnb",
      address: "0xbb4CdB9CBd36B01bD1cBaEBF2De08d9173bc095c",
      decimals: 18,
      priceFeed: "0x0567F2323251f0Aab15c8dFb1967E4e8A7D42aeE",
      priceDecimals: 8,
      isStrictStable: false
    },
    busd: {
      name: "busd",
      address: "0xe9e7cea3dedca5984780bafc599bd69add087d56",
      decimals: 18,
      priceFeed: "0xcBb98864Ef56E9042e7d2efef76141f15731B82f",
      priceDecimals: 8,
      isStrictStable: true
    },
    usdc: {
      name: "usdc",
      address: "0x8ac76a51cc950d9822d68b83fe1ad97b32cd580d",
      decimals: 18,
      priceFeed: "0x51597f405303C4377E36123cBc172b13269EA163",
      priceDecimals: 8,
      isStrictStable: true
    },
    usdt: {
      name: "usdt",
      address: "0x55d398326f99059fF775485246999027B3197955",
      decimals: 18,
      priceFeed: "0xB97Ad0E74fa7d920791E90258A6E2085088b4320",
      priceDecimals: 8,
      isStrictStable: true
    },
    nativeToken: {
      address: "0xbb4CdB9CBd36B01bD1cBaEBF2De08d9173bc095c",
      decimals: 18
    }
  },
  testnet: {
    btcPriceFeed: { address: "0x5741306c21795FdCBb9b265Ea0255F499DFe515C" },
    ethPriceFeed: { address: "0x143db3CEEfbdfe5631aDD3E50f7614B6ba708BA7" },
    bnbPriceFeed: { address: "0x2514895c72f50D8bd4B4F9b1110F0D6bD2c97526" },
    busdPriceFeed: { address: "0x8F460c4F4Fa9F87AeA4f29B4Ee91d1b8e97163BA" },
    usdcPriceFeed: { address: " 0x90c069C4538adAc136E051052E14c1cD799C41B7" },
    usdtPriceFeed: { address: "0xEca2605f0BCF2BA5966372C99837b1F182d3D620" },
    btc: {
      address: "0xb19C12715134bee7c4b1Ca593ee9E430dABe7b56",
      decimals: 18
    },
    eth: {
      address: "0x1958f7C067226c7C8Ac310Dc994D0cebAbfb2B02",
      decimals: 18
    },
    bnb: {
      address: "0x612777Eea37a44F7a95E3B101C39e1E2695fa6C2",
      decimals: 18
    },
    busd: {
      address: "0x3F223C4E5ac67099CB695834b20cCd5E5D5AA9Ef",
      decimals: 18
    },
    usdc: {
      address: "0x9780881bf45b83ee028c4c1de7e0c168df8e9eef",
      decimals: 18
    },
    usdt: {
      address: "0x337610d27c682e347c9cd60bd4b3b107c9d34ddd",
      decimals: 18
    },
    nativeToken: {
      address: "0x612777Eea37a44F7a95E3B101C39e1E2695fa6C2",
      decimals: 18
    }
  },
  arbitrumTestnet: {
    // https://docs.chain.link/docs/arbitrum-price-feeds/
    btcPriceFeed: { address: "0x0c9973e7a27d00e656B9f153348dA46CaD70d03d" },
    ethPriceFeed: { address: "0x5f0423B1a6935dc5596e7A24d98532b67A0AeFd8" },
    usdtPriceFeed: { address: "0xb1Ac85E779d05C2901812d812210F6dE144b2df0" },
    usdcPriceFeed: { address: "0xb1Ac85E779d05C2901812d812210F6dE144b2df0" }, // this is USDT price feed, chainlink doesn't have one for USDC
    btc: {
      address: "0xab952e6801daB7920B65b8aC918FF0F66a8a0F44",
      decimals: 18
    },
    eth: {
      address: "0xB47e6A5f8b33b3F17603C83a0535A9dcD7E32681",
      decimals: 18
    },
    usdc: {
      address: "0xb93cb5F5c6a56e060A5e5A9691229D2a7e2D234A",
      decimals: 18
    },
    usdt: {
      address: "0xaB7ee1A7D5bc677e3A7ac694f2c156b3fFCaABC1",
      decimals: 18
    },
    nativeToken: {
      address: "0xB47e6A5f8b33b3F17603C83a0535A9dcD7E32681",
      decimals: 18
    }
  },
  arbitrum: {
    btc: {
      name: "btc",
      address: "0x2f2a2543B76A4166549F7aaB2e75Bef0aefC5B0f",
      decimals: 8,
      priceFeed: "0x6ce185860a4963106506C203335A2910413708e9",
      priceDecimals: 8,
      fastPricePrecision: 1000,
      isStrictStable: false,
<<<<<<< HEAD
      tokenWeight: 20000,
=======
      tokenWeight: 15000,
>>>>>>> 74d5ee84
      minProfitBps: 150,
      maxUsdgAmount: 30 * 1000 *1000,
      bufferAmount: 80,
      isStable: false,
      isShortable: true
    },
    eth: {
      name: "eth",
      address: "0x82aF49447D8a07e3bd95BD0d56f35241523fBab1",
      decimals: 18,
      priceFeed: "0x639Fe6ab55C921f74e7fac1ee960C0B6293ba612",
      priceDecimals: 8,
      fastPricePrecision: 1000,
      isStrictStable: false,
      tokenWeight: 40000,
      minProfitBps: 150,
      maxUsdgAmount: 100 * 1000 * 1000,
      bufferAmount: 3500,
      isStable: false,
      isShortable: true
    },
    usdc: {
      name: "usdc",
      address: "0xFF970A61A04b1cA14834A43f5dE4533eBDDB5CC8",
      decimals: 6,
      priceFeed: "0x50834F3163758fcC1Df9973b6e91f0F0F0434aD3",
      priceDecimals: 8,
      isStrictStable: true,
      tokenWeight: 15000,
      minProfitBps: 150,
      maxUsdgAmount: 20 * 1000 * 1000,
      bufferAmount: 5 * 1000 * 1000,
      isStable: true,
      isShortable: false
    },
    link: {
      name: "link",
      address: "0xf97f4df75117a78c1A5a0DBb814Af92458539FB4",
      decimals: 18,
      priceFeed: "0x86E53CF1B870786351Da77A57575e79CB55812CB",
      priceDecimals: 8,
      fastPricePrecision: 1000,
      isStrictStable: false,
      tokenWeight: 6000,
      minProfitBps: 150,
      maxUsdgAmount: 5 * 1000 * 1000,
      bufferAmount: 20000,
      isStable: false,
      isShortable: false
    },
    uni: {
      name: "uni",
      address: "0xFa7F8980b0f1E64A2062791cc3b0871572f1F7f0",
      decimals: 18,
      priceFeed: "0x9C917083fDb403ab5ADbEC26Ee294f6EcAda2720",
      priceDecimals: 8,
      fastPricePrecision: 1000,
      isStrictStable: false,
      tokenWeight: 3000,
      minProfitBps: 150,
      maxUsdgAmount: 5 * 1000 * 1000,
      bufferAmount: 20000,
      isStable: false,
      isShortable: false
    },
    usdt: {
      name: "usdt",
      address: "0xFd086bC7CD5C481DCC9C85ebE478A1C0b69FCbb9",
      decimals: 6,
      priceFeed: "0x3f3f5dF88dC9F13eac63DF89EC16ef6e7E25DdE7",
      priceDecimals: 8,
      isStrictStable: true,
<<<<<<< HEAD
      tokenWeight: 7000,
      minProfitBps: 150,
      maxUsdgAmount: 10 * 1000 * 1000,
=======
      tokenWeight: 10000,
      minProfitBps: 150,
      maxUsdgAmount: 12 * 1000 * 1000,
>>>>>>> 74d5ee84
      bufferAmount: 1 * 1000 * 1000,
      isStable: true,
      isShortable: false
    },
    mim: {
      name: "mim",
      address: "0xFEa7a6a0B346362BF88A9e4A88416B77a57D6c2A",
      decimals: 18,
      priceFeed: "0x87121F6c9A9F6E90E59591E4Cf4804873f54A95b",
      priceDecimals: 8,
      isStrictStable: true,
      tokenWeight: 3000,
      minProfitBps: 150,
      maxUsdgAmount: 5 * 1000 * 1000,
      bufferAmount: 0,
      isStable: true,
      isShortable: false
    },
    frax: {
      name: "frax",
      address: "0x17FC002b466eEc40DaE837Fc4bE5c67993ddBd6F",
      decimals: 18,
      priceFeed: "0x0809E3d38d1B4214958faf06D8b1B1a2b73f2ab8",
      priceDecimals: 8,
      isStrictStable: true,
      tokenWeight: 3000,
      minProfitBps: 150,
      maxUsdgAmount: 5 * 1000 * 1000,
      bufferAmount: 0,
      isStable: true,
      isShortable: false
    },
    dai: {
      name: "dai",
      address: "0xDA10009cBd5D07dd0CeCc66161FC93D7c9000da1",
      decimals: 18,
      priceFeed: "0xc5C8E77B397E531B8EC06BFb0048328B30E9eCfB",
      priceDecimals: 8,
      isStrictStable: true,
      tokenWeight: 5000,
      minProfitBps: 150,
      maxUsdgAmount: 7 * 1000 * 1000,
      bufferAmount: 0,
      isStable: true,
      isShortable: false
    },
    nativeToken: {
      name: "weth",
      address: "0x82aF49447D8a07e3bd95BD0d56f35241523fBab1",
      decimals: 18
    }
  }
}<|MERGE_RESOLUTION|>--- conflicted
+++ resolved
@@ -134,11 +134,7 @@
       priceDecimals: 8,
       fastPricePrecision: 1000,
       isStrictStable: false,
-<<<<<<< HEAD
-      tokenWeight: 20000,
-=======
       tokenWeight: 15000,
->>>>>>> 74d5ee84
       minProfitBps: 150,
       maxUsdgAmount: 30 * 1000 *1000,
       bufferAmount: 80,
@@ -211,15 +207,9 @@
       priceFeed: "0x3f3f5dF88dC9F13eac63DF89EC16ef6e7E25DdE7",
       priceDecimals: 8,
       isStrictStable: true,
-<<<<<<< HEAD
-      tokenWeight: 7000,
-      minProfitBps: 150,
-      maxUsdgAmount: 10 * 1000 * 1000,
-=======
       tokenWeight: 10000,
       minProfitBps: 150,
       maxUsdgAmount: 12 * 1000 * 1000,
->>>>>>> 74d5ee84
       bufferAmount: 1 * 1000 * 1000,
       isStable: true,
       isShortable: false
